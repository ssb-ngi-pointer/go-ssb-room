--- conflicted
+++ resolved
@@ -283,13 +283,9 @@
 	var ih = inviteHandler{
 		render: r,
 
-<<<<<<< HEAD
 		invites:       dbs.Invites,
+		config:        dbs.Config,
 		pinnedNotices: dbs.PinnedNotices,
-=======
-		config:  dbs.Config,
-		invites: dbs.Invites,
->>>>>>> ddbf0929
 
 		networkInfo: netInfo,
 	}
